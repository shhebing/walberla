//======================================================================================================================
//
//  This file is part of waLBerla. waLBerla is free software: you can
//  redistribute it and/or modify it under the terms of the GNU General Public
//  License as published by the Free Software Foundation, either version 3 of
//  the License, or (at your option) any later version.
//
//  waLBerla is distributed in the hope that it will be useful, but WITHOUT
//  ANY WARRANTY; without even the implied warranty of MERCHANTABILITY or
//  FITNESS FOR A PARTICULAR PURPOSE.  See the GNU General Public License
//  for more details.
//
//  You should have received a copy of the GNU General Public License along
//  with waLBerla (see COPYING.txt). If not, see <http://www.gnu.org/licenses/>.
//
//! \file Raytracer.h
//! \author Lukas Werner
//
//======================================================================================================================

#pragma once

#include <pe/basic.h>
#include <pe/Types.h>
#include <core/math/Vector3.h>
#include <core/mpi/all.h>
#include <core/config/Config.h>
#include <boost/filesystem.hpp>
#include <core/timing/TimingTree.h>
#include <functional>
#include "Ray.h"
#include "Intersects.h"
#include "Lighting.h"
#include "ShadingFunctions.h"
#include "pe/ccd/ICCD.h"
#include <pe/ccd/HashGrids.h>

#include "core/mpi/MPIManager.h"
#include "core/mpi/MPIWrapper.h"
#include "core/mpi/all.h"
#include <stddef.h>

using namespace walberla;
using namespace walberla::pe;
using namespace walberla::timing;

namespace walberla {
namespace pe {
namespace raytracing {

/*!\brief Contains information about a ray-body intersection.
 */
struct BodyIntersectionInfo {
   unsigned int imageX;          //!< Viewing plane x pixel coordinate the ray belongs to.   -> MPI_UNSIGNED
   unsigned int imageY;          //!< Viewing plane y pixel coordinate the ray belongs to.   -> MPI_UNSIGNED
   walberla::id_t bodySystemID;  //!< System ID of body which was hit.                       -> MPI_UNSIGNED_LONG_LONG
   double t;                     //!< Distance from camera to intersection point on body.    -> MPI_DOUBLE
   double r;                     //!< Red value for the pixel.                               -> MPI_DOUBLE
   double g;                     //!< Green value for the pixel.                             -> MPI_DOUBLE
   double b;                     //!< Blue value for the pixel.                              -> MPI_DOUBLE
};
   
class Raytracer {
   enum ReductionMethod { MPI_REDUCE, MPI_GATHER };
   
public:
   enum Algorithm { RAYTRACE_HASHGRIDS, RAYTRACE_NAIVE, RAYTRACE_COMPARE_BOTH };
   
   /*!\name Constructors */
   //@{
   explicit Raytracer(const shared_ptr<BlockStorage> forest, const BlockDataID storageID,
                      const shared_ptr<BodyStorage> globalBodyStorage,
                      const BlockDataID ccdID,
                      uint16_t pixelsHorizontal, uint16_t pixelsVertical,
                      real_t fov_vertical,
                      const Vec3& cameraPosition, const Vec3& lookAtPoint, const Vec3& upVector,
                      const Lighting& lighting,
                      const Color& backgroundColor = Color(0.1, 0.1, 0.1),
                      real_t blockAABBIntersectionPadding = real_t(0.0),
                      std::function<ShadingParameters (const BodyID)> bodyToShadingParamsFunction = defaultBodyTypeDependentShadingParams);
   explicit Raytracer(const shared_ptr<BlockStorage> forest, const BlockDataID storageID,
                      const shared_ptr<BodyStorage> globalBodyStorage,
                      const BlockDataID ccdID,
                      const Config::BlockHandle& config,
                      std::function<ShadingParameters (const BodyID)> bodyToShadingParamsFunction = defaultBodyTypeDependentShadingParams);
   //@}

private:
   /*!\name Member variables */
   //@{
   const shared_ptr<BlockStorage> forest_; //!< The BlockForest the raytracer operates on.
   const BlockDataID storageID_;    //!< The storage ID of the block data storage the raytracer operates on.
   const shared_ptr<BodyStorage> globalBodyStorage_; //!< The global body storage the raytracer operates on.
   const BlockDataID ccdID_;  //!< The ID of the hash grids block data.
   
   uint16_t pixelsHorizontal_;  //!< The horizontal amount of pixels of the generated image.
   uint16_t pixelsVertical_;    //!< The vertical amount of pixels of the generated image.
   real_t fov_vertical_;      //!< The vertical field-of-view of the camera.
   Vec3 cameraPosition_;      //!< The position of the camera in the global world frame.
   Vec3 lookAtPoint_;         /*!< The point the camera looks at in the global world frame,
                               marks the center of the view plane.*/
   Vec3 upVector_;            //!< The vector indicating the upwards direction of the camera.
   Lighting lighting_;        //!< The lighting of the scene.
   Color backgroundColor_;    //!< Background color of the scene.
   real_t blockAABBIntersectionPadding_; /*!< The padding applied in block AABB intersection pretesting, as
                                          some objects within a block might protrude from the block's AABB.*/
   
   bool tBufferOutputEnabled_; //!< Enable / disable dumping the tbuffer to file.
   std::string tBufferOutputDirectory_; //!< Path to the tbuffer output directory.
   
   bool imageOutputEnabled_;  //!< Enable / disable writing images to file.
   bool localImageOutputEnabled_; //!< Enable / disable writing images of the local process to file.
   std::string imageOutputDirectory_; //!< Path to the image output directory.
   
   uint8_t filenameTimestepWidth_; /*!< Width of the timestep number in output filenames.
                                   * Use e.g. 5 for ranges from 1 to 99 999: Will result in
                                   * filenames like image_00001.png up to image_99999.png. */
   uint8_t filenameRankWidth_;  //!< Width of the mpi rank part in a filename.
   std::function<ShadingParameters (const BodyID)> bodyToShadingParamsFunction_; /*!< Function which returns a 
                                                                                  * ShadingParameters struct
                                                                                  * given the specified body. */
<<<<<<< HEAD
   Algorithm raytracingAlgorithm_;    //!< Algorithm to use while intersection testing.
=======
   ReductionMethod reductionMethod_; //!< Reduction method used for assembling the image from all processes.
>>>>>>> 37c28166
   //@}
   
   /*!\name Member variables for raytracing geometry */
   //@{
   Vec3 n_;                   //!< The normal vector of the viewing plane.
   Vec3 u_;                   //!< The vector spanning the viewing plane in the "right direction".
   Vec3 v_;                   //!< The vector spanning the viewing plane in the "up direction".
   real_t d_;                 //!< The the distance from camera to viewing plane.
   real_t aspectRatio_;       //!< The aspect ratio of the generated image and viewing plane.
   real_t viewingPlaneHeight_; //!< The viewing plane height in the world frame.
   real_t viewingPlaneWidth_; //!< The viewing plane width in the world frame.
   Vec3 viewingPlaneOrigin_;  //!< The origin of the viewing plane.
   real_t pixelWidth_;        //!< The width of a pixel of the generated image in the viewing plane.
   real_t pixelHeight_;       //!< The height of a pixel of the generated image in the viewing plane.
   //@}
   
   MPI_Op bodyIntersectionInfo_reduction_op;
   MPI_Datatype bodyIntersectionInfo_mpi_type;
   
public:
   /*!\name Get functions */
   //@{
   inline uint16_t getPixelsHorizontal() const;
   inline uint16_t getPixelsVertical() const;
   inline real_t getFOVVertical() const;
   inline const Vec3& getCameraPosition() const;
   inline const Vec3& getLookAtPoint() const;
   inline const Vec3& getUpVector() const;
   inline const Color& getBackgroundColor() const;
   inline bool getTBufferOutputEnabled() const;
   inline const std::string& getTBufferOutputDirectory() const;
   inline bool getImageOutputEnabled() const;
   inline bool getLocalImageOutputEnabled() const;
   inline const std::string& getImageOutputDirectory() const;
   inline uint8_t getFilenameTimestepWidth() const;
   //@}

   /*!\name Set functions */
   //@{
   inline void setBackgroundColor(const Color& color);
   inline void setTBufferOutputEnabled(const bool enabled);
   inline void setTBufferOutputDirectory(const std::string& path);
   inline void setImageOutputEnabled(const bool enabled);
   inline void setLocalImageOutputEnabled(const bool enabled);
   inline void setImageOutputDirectory(const std::string& path);
<<<<<<< HEAD
   inline void setFilenameTimestepWidth(uint8_t width);
   inline void setRaytracingAlgorithm(Algorithm algorithm);
=======
   inline void setFilenameTimestepWidth(int8_t width);
   inline void setReductionMethod(ReductionMethod reductionMethod);
>>>>>>> 37c28166
   //@}
   
   /*!\name Functions */
   //@{
   template <typename BodyTypeTuple>
   void generateImage(const size_t timestep, WcTimingTree* tt = NULL );
   
   void setupView_();
   void setupFilenameRankWidth_();
   void setupMPI_();
   
private:
   std::string getOutputFilename(const std::string& base, size_t timestep, bool isGlobalImage) const;
   void writeTBufferToFile(const std::vector<real_t>& tBuffer, size_t timestep, bool isGlobalImage = false) const;
   void writeTBufferToFile(const std::vector<real_t>& tBuffer, const std::string& fileName) const;
   void writeImageBufferToFile(const std::vector<Color>& imageBuffer, size_t timestep, bool isGlobalImage = false) const;
   void writeImageBufferToFile(const std::vector<Color>& imageBuffer, const std::string& fileName) const;
   
   void syncImageUsingMPIReduce(std::vector<BodyIntersectionInfo>& intersectionsBuffer, WcTimingTree* tt = NULL);
   void syncImageUsingMPIGather(std::vector<BodyIntersectionInfo>& intersections, std::vector<BodyIntersectionInfo>& intersectionsBuffer, WcTimingTree* tt);
   
   inline bool isPlaneVisible(const PlaneID plane, const Ray& ray) const;
   inline size_t coordinateToArrayIndex(size_t x, size_t y) const;
   
   template <typename BodyTypeTuple>
   inline void traceRayInGlobalBodyStorage(const Ray& ray, BodyID& body_closest, real_t& t_closest, Vec3& n_closest) const;
   template <typename BodyTypeTuple>
   inline void traceRayNaively(const Ray& ray, BodyID& body_closest, real_t& t_closest, Vec3& n_closest) const;
   template <typename BodyTypeTuple>
   inline void traceRayInHashGrids(const Ray& ray, BodyID& body_closest, real_t& t_closest, Vec3& n_closest) const;

   inline Color getColor(const BodyID body, const Ray& ray, real_t t, const Vec3& n) const;
   //@}
};
   
/*!\brief Returns the horizontal amount of pixels of the generated image.
 *
 * \return The horizontal amount of pixels of the generated image.
 */
inline uint16_t Raytracer::getPixelsHorizontal() const {
   return pixelsHorizontal_;
}

/*!\brief Returns the vertical amount of pixels of the generated image.
 *
 * \return The vertical amount of pixels of the generated image.
 */
inline uint16_t Raytracer::getPixelsVertical() const {
   return pixelsVertical_;
}

/*!\brief Returns the vertical field-of-view of the camera.
 *
 * \return The vertical field-of-view of the camera.
 */
inline real_t Raytracer::getFOVVertical() const {
   return fov_vertical_;
}

/*!\brief Returns the position of the camera in the global world frame.
 *
 * \return The position of the camera.
 *
 * Returns the position of the camera in the global world frame.
 */
inline const Vec3& Raytracer::getCameraPosition() const {
   return cameraPosition_;
}

/*!\brief Returns the point the camera looks at in the global world frame.
 *
 * \return The looked at point.
 *
 * Returns the point the camera looks at in the global world frame, which also marks the center of
 * the view plane.
 */
inline const Vec3& Raytracer::getLookAtPoint() const {
   return lookAtPoint_;
}

/*!\brief Returns the vector indicating the upwards direction of the camera.
 *
 * \return The upwards vector of the camera.
 *
 * Returns the vector indicating the upwards direction of the camera.
 */
inline const Vec3& Raytracer::getUpVector() const {
   return upVector_;
}

/*!\brief Returns the background color of the scene.
 *
 * \return Color.
 *
 * Returns the background color of the scene.
 */
inline const Color& Raytracer::getBackgroundColor() const {
   return backgroundColor_;
}

/*!\brief Returns true if tbuffer output to a file is enabled.
 *
 * \return True if tbuffer output enabled, otherwise false.
 */
inline bool Raytracer::getTBufferOutputEnabled() const {
   return tBufferOutputEnabled_;
}

/*!\brief Returns the directory where the tbuffer output file will be saved in.
 *
 * \return Path to the tbuffer output directory.
 */
inline const std::string& Raytracer::getTBufferOutputDirectory() const {
   return tBufferOutputDirectory_;
}
   
/*!\brief Returns true if image output to a file is enabled.
 *
 * \return True if image output enabled, otherwise false.
 */
inline bool Raytracer::getImageOutputEnabled() const {
   return imageOutputEnabled_;
}

/*!\brief Returns true if local image output to a file is enabled.
 *
 * \return True if local image output enabled, otherwise false.
 */
inline bool Raytracer::getLocalImageOutputEnabled() const {
   return localImageOutputEnabled_;
}
   
/*!\brief Returns the directory where the images will be saved in.
 *
 * \return Path to the image output directory.
 */
inline const std::string& Raytracer::getImageOutputDirectory() const {
   return imageOutputDirectory_;
}

/*!\brief Returns width of the timestep number in output filenames.
 * \return Width of the timestep part in filenames.
 */
inline uint8_t Raytracer::getFilenameTimestepWidth() const {
   return filenameTimestepWidth_;
}

/*!\brief Set the background color of the scene.
 *
 * \param color New background color.
 */
inline void Raytracer::setBackgroundColor(const Color& color) {
   backgroundColor_ = color;
}
   
/*!\brief Enable / disable outputting the tBuffer to a file in the specified directory.
 * \param enabled Set to true / false to enable / disable tbuffer output.
 */
inline void Raytracer::setTBufferOutputEnabled(const bool enabled) {
   tBufferOutputEnabled_ = enabled;
}

/*!\brief Enable / disable outputting the tBuffer to a file in the specified directory.
 * \param enabled Set to true / false to enable / disable tbuffer output.
 */
inline void Raytracer::setTBufferOutputDirectory(const std::string& path) {
   namespace fs = boost::filesystem;
   
   fs::path dir (path);
   WALBERLA_CHECK(fs::exists(dir) && fs::is_directory(dir), "Tbuffer output directory " << path << " is invalid.");
   
   tBufferOutputDirectory_ = path;
}
   
/*!\brief Enable / disable outputting images in the specified directory.
 * \param enabled Set to true / false to enable / disable image output.
 */
inline void Raytracer::setImageOutputEnabled(const bool enabled) {
   imageOutputEnabled_ = enabled;
}

/*!\brief Enable / disable outputting local images in the specified directory.
 * \param enabled Set to true / false to enable / disable image output.
 */
inline void Raytracer::setLocalImageOutputEnabled(const bool enabled) {
   localImageOutputEnabled_ = enabled;
}
   
/*!\brief Enable / disable outputting images in the specified directory.
 * \param enabled Set to true / false to enable / disable image output.
 */
inline void Raytracer::setImageOutputDirectory(const std::string& path) {
   namespace fs = boost::filesystem;
   
   fs::path dir (path);
   WALBERLA_CHECK(fs::exists(dir) && fs::is_directory(dir), "Image output directory " << path << " is invalid.");
   
   imageOutputDirectory_ = path;
}

/*!\brief Set width of timestep number in output filenames.
 * \param width Width of timestep part in a filename.
 */
inline void Raytracer::setFilenameTimestepWidth(uint8_t width) {
   filenameTimestepWidth_ = width;
}

<<<<<<< HEAD
/*!\brief Set the algorithm to use while ray tracing.
 * \param algorithm One of RAYTRACE_HASHGRIDS, RAYTRACE_NAIVE, RAYTRACE_COMPARE_BOTH.
 */
inline void Raytracer::setRaytracingAlgorithm(Algorithm algorithm) {
   raytracingAlgorithm_ = algorithm;
}
   
=======
inline void Raytracer::setReductionMethod(ReductionMethod reductionMethod) {
   reductionMethod_ = reductionMethod;
}

>>>>>>> 37c28166
/*!\brief Checks if a plane should get rendered.
 * \param plane Plane to check for visibility.
 * \param ray Ray which is intersected with plane.
 *
 * Checks if a plane should get rendered by comparing the planes normal and the ray direction.
 * If the rays direction vectors projection on the planes normal is positive, the plane is considered invisible.
 */
inline bool Raytracer::isPlaneVisible(const PlaneID plane, const Ray& ray) const {
   return plane->getNormal() * ray.getDirection() < 0;
}

/*!\brief Converts a coordinate to an array index.
 * \param x X component of the coordinate.
 * \param y Y component of the coordinate.
 * \return Array index.
 */
inline size_t Raytracer::coordinateToArrayIndex(size_t x, size_t y) const {
   return y*pixelsHorizontal_ + x;
}

   
template <typename BodyTypeTuple>
inline void Raytracer::traceRayInGlobalBodyStorage(const Ray& ray, BodyID& body_closest, real_t& t_closest, Vec3& n_closest) const {
   int numProcesses = mpi::MPIManager::instance()->numProcesses();
   int rank = mpi::MPIManager::instance()->rank();
   
   real_t t = std::numeric_limits<real_t>::max();
   Vec3 n;
   
   IntersectsFunctor func(ray, t, n);
   
   int i = 0;
   for(auto bodyIt: *globalBodyStorage_) {
      ++i;
      // distribute global objects more or less evenly over all processes
      if (((i-1)%numProcesses) != rank) {
         continue;
      }
      
      if (bodyIt->getTypeID() == Plane::getStaticTypeID()) {
         PlaneID plane = (PlaneID)bodyIt;
         if (!isPlaneVisible(plane, ray)) {
            continue;
         }
      }
      
      bool intersects = SingleCast<BodyTypeTuple, IntersectsFunctor, bool>::execute(bodyIt, func);
      
      if (intersects && t < t_closest) {
         // body was shot by ray and is currently closest to camera
         t_closest = t;
         body_closest = bodyIt;
         n_closest = n;
      }
   }
}

template <typename BodyTypeTuple>
inline void Raytracer::traceRayNaively(const Ray& ray, BodyID& body_closest, real_t& t_closest, Vec3& n_closest) const {
   real_t t = std::numeric_limits<real_t>::max();
   Vec3 n;
   
   IntersectsFunctor func(ray, t, n);
   
   for (auto blockIt = forest_->begin(); blockIt != forest_->end(); ++blockIt) {
      const AABB& blockAabb = blockIt->getAABB();
      
#if !defined(DISABLE_BLOCK_AABB_INTERSECTION_PRECHECK)
      if (!intersects(blockAabb, ray, t, blockAABBIntersectionPadding_)) {
         continue;
      }
#endif
      
      for (auto bodyIt = LocalBodyIterator::begin(*blockIt, storageID_); bodyIt != LocalBodyIterator::end(); ++bodyIt) {
         bool intersects = SingleCast<BodyTypeTuple, IntersectsFunctor, bool>::execute(*bodyIt, func);
         
         if (intersects && t < t_closest) {
            // body was shot by ray and is currently closest to camera
            t_closest = t;
            body_closest = *bodyIt;
            n_closest = n;
         }
      }
   }
}
   
template <typename BodyTypeTuple>
inline void Raytracer::traceRayInHashGrids(const Ray& ray, BodyID& body_closest, real_t& t_closest, Vec3& n_closest) const {
   real_t t = std::numeric_limits<real_t>::max();
   Vec3 n;
   
   for (auto blockIt = forest_->begin(); blockIt != forest_->end(); ++blockIt) {
      const AABB& blockAabb = blockIt->getAABB();
      
#if !defined(DISABLE_BLOCK_AABB_INTERSECTION_PRECHECK)
      if (!intersects(blockAabb, ray, t, blockAABBIntersectionPadding_)) {
         continue;
      }
#endif
      
      ccd::HashGrids* hashgrids = blockIt->uncheckedFastGetData<ccd::HashGrids>(ccdID_);
      BodyID body = hashgrids->getClosestBodyIntersectingWithRay<BodyTypeTuple>(ray, blockAabb, t, n);
      if (body != NULL && t < t_closest) {
         t_closest = t;
         body_closest = body;
         n_closest = n;
      }
   }
}
   
/*!\brief Does one raytracing step.
 *
 * \param timestep The timestep after which the raytracing starts.
 *
 * \attention Planes will not get rendered if their normal and the rays direction point in the approximately
 * same direction. See Raytracer::isPlaneVisible() for further information.
 */
template <typename BodyTypeTuple>
void Raytracer::generateImage(const size_t timestep, WcTimingTree* tt) {
   if (tt != NULL) tt->start("Raytracing");
<<<<<<< HEAD
=======
   if (tt != NULL) tt->start("Init");

>>>>>>> 37c28166
   real_t inf = std::numeric_limits<real_t>::max();
   
   std::vector<real_t> tBuffer(pixelsVertical_ * pixelsHorizontal_, inf);
   std::vector<Color> imageBuffer(pixelsVertical_ * pixelsHorizontal_);
   std::vector<BodyIntersectionInfo> intersections; // contains for each pixel information about an intersection, if existent
   
<<<<<<< HEAD
   if (raytracingAlgorithm_ == RAYTRACE_HASHGRIDS || raytracingAlgorithm_ == RAYTRACE_COMPARE_BOTH) {
      if (tt != NULL) tt->start("HashGrids Update");
      for (auto blockIt = forest_->begin(); blockIt != forest_->end(); ++blockIt) {
         ccd::HashGrids* hashgrids = blockIt->getData<ccd::HashGrids>(ccdID_);
         hashgrids->update();
      }
      if (tt != NULL) tt->stop("HashGrids Update");
   }
=======
   std::vector<BodyIntersectionInfo> intersectionsBuffer(pixelsVertical_ * pixelsHorizontal_);

>>>>>>> 37c28166
   
   real_t t, t_closest;
   Vec3 n;
   Vec3 n_closest;
   BodyID body_closest = NULL;
   Ray ray(cameraPosition_, Vec3(1,0,0));
   IntersectsFunctor func(ray, t, n);
<<<<<<< HEAD
   bool isErrorneousPixel = false;
   uint_t pixelErrors = 0;
#if defined(RAYTRACER_VERBOSE_COMPARISONS)
   std::unordered_set<BodyID> incorrectHashgridsBodyIDs;
   std::unordered_set<BodyID> correctBodyIDs;
#endif
   
=======
   if (tt != NULL) tt->stop("Init");

>>>>>>> 37c28166
   if (tt != NULL) tt->start("Intersection Testing");
   for (size_t x = 0; x < pixelsHorizontal_; x++) {
      for (size_t y = 0; y < pixelsVertical_; y++) {
         Vec3 pixelLocation = viewingPlaneOrigin_ + u_*(real_c(x)+real_t(0.5))*pixelWidth_ + v_*(real_c(y)+real_t(0.5))*pixelHeight_;
         Vec3 direction = (pixelLocation - cameraPosition_).getNormalized();
         ray.setDirection(direction);
         
         n.reset();
         t_closest = inf;
         body_closest = NULL;
         
         if (raytracingAlgorithm_ == RAYTRACE_HASHGRIDS) {
            traceRayInHashGrids<BodyTypeTuple>(ray, body_closest, t_closest, n_closest);
         } else if (raytracingAlgorithm_ == RAYTRACE_NAIVE) {
            traceRayNaively<BodyTypeTuple>(ray, body_closest, t_closest, n_closest);
         } else {
            traceRayInHashGrids<BodyTypeTuple>(ray, body_closest, t_closest, n_closest);
            BodyID hashgrids_body_closest = body_closest;
            
            t_closest = inf;
            body_closest = NULL;
            traceRayNaively<BodyTypeTuple>(ray, body_closest, t_closest, n_closest);
            
            if (body_closest != hashgrids_body_closest) {
#if defined(RAYTRACER_VERBOSE_COMPARISONS)
               correctBodyIDs.insert(body_closest);
               incorrectHashgridsBodyIDs.insert(hashgrids_body_closest);
#endif
               isErrorneousPixel = true;
               ++pixelErrors;
            }
         }
         
         traceRayInGlobalBodyStorage<BodyTypeTuple>(ray, body_closest, t_closest, n_closest);
         
         if (!realIsIdentical(t_closest, inf) && body_closest != NULL) {
            Color color = getColor(body_closest, ray, t_closest, n_closest);
            if (isErrorneousPixel) {
               color = Color(1,0,0);
               isErrorneousPixel = false;
            }
            
            imageBuffer[coordinateToArrayIndex(x, y)] = color;
            BodyIntersectionInfo intersectionInfo = {
               uint32_t(x),
               uint32_t(y),
               body_closest->getSystemID(),
               t_closest,
               color[0],
               color[1],
               color[2]
            };
            
            intersectionsBuffer[coordinateToArrayIndex(x, y)] = intersectionInfo;
            intersections.push_back(intersectionInfo);
         }
         
         tBuffer[coordinateToArrayIndex(x, y)] = t_closest;
      }
   }
   if (tt != NULL) tt->stop("Intersection Testing");
<<<<<<< HEAD

   if (raytracingAlgorithm_ == RAYTRACE_COMPARE_BOTH && pixelErrors > 0) {
      WALBERLA_LOG_WARNING(pixelErrors << " pixel errors found!");
      
#if defined(RAYTRACER_VERBOSE_COMPARISONS)
      std::stringstream ss;
      for (auto body: correctBodyIDs) {
         if (body != NULL) {
            ss << body->getID() << "(" << body->getHash() << ") ";
         } else {
            ss << "NULL" << " ";
         }
      };
      ss << "(";
      for (auto body: incorrectHashgridsBodyIDs) {
         if (body != NULL) {
            ss << body->getID() << "(" << body->getHash() << ") ";
         } else {
            ss << "NULL" << " ";
         }
      };
      ss << ")";
      
      WALBERLA_LOG_WARNING(" problematic bodies: " << ss.str());
#endif
   }

   if (tt != NULL) tt->start("Reduction");
   // intersections synchronisieren
   mpi::SendBuffer sendBuffer;
   for (auto& info: intersections) {
      sendBuffer << info.imageX << info.imageY
      << info.bodySystemID << info.t
      << info.color[0] << info.color[1] << info.color[2];
   }
   int gatheredIntersectionCount = 0;
   std::vector<real_t> fullTBuffer(pixelsHorizontal_ * pixelsVertical_, inf);
   std::vector<Color> fullImageBuffer(pixelsHorizontal_ * pixelsVertical_, backgroundColor_);
   mpi::RecvBuffer recvBuffer;
   
   mpi::gathervBuffer(sendBuffer, recvBuffer, 0);
   //mpi::allGathervBuffer(sendBuffer, recvBuffer);
   
   WALBERLA_ROOT_SECTION() {
      BodyIntersectionInfo info;
      while (!recvBuffer.isEmpty()) {
         recvBuffer >> info.imageX;
         recvBuffer >> info.imageY;
         recvBuffer >> info.bodySystemID;
         recvBuffer >> info.t;
         recvBuffer >> info.color[0];
         recvBuffer >> info.color[1];
         recvBuffer >> info.color[2];
         
         size_t i = coordinateToArrayIndex(info.imageX, info.imageY);
         real_t currentFullTBufferT = fullTBuffer[i];
         if (currentFullTBufferT > info.t) {
            fullTBuffer[i] = info.t;
            fullImageBuffer[i] = info.color;
         }
         
         gatheredIntersectionCount++;
      }
=======
   
   switch(reductionMethod_) {
      case MPI_REDUCE:
         syncImageUsingMPIReduce(intersectionsBuffer, tt);
         break;
      case MPI_GATHER:
         syncImageUsingMPIGather(intersections, intersectionsBuffer, tt);
         break;
>>>>>>> 37c28166
   }
   
   if (tt != NULL) tt->start("Output");
   if (getImageOutputEnabled()) {
      if (getLocalImageOutputEnabled()) {
         writeImageBufferToFile(imageBuffer, timestep);
      }
      WALBERLA_ROOT_SECTION() {
         std::vector<Color> fullImageBuffer(pixelsHorizontal_ * pixelsVertical_, backgroundColor_);

         for (auto& info: intersectionsBuffer) {
            fullImageBuffer[coordinateToArrayIndex(info.imageX, info.imageY)] = Color(info.r, info.g, info.b);
         }
         
         writeImageBufferToFile(fullImageBuffer, timestep, true);
      }
   }
   
   if (getTBufferOutputEnabled()) {
      writeTBufferToFile(tBuffer, timestep);
      WALBERLA_ROOT_SECTION() {
         std::vector<real_t> fullTBuffer(pixelsHorizontal_ * pixelsVertical_, inf);

         for (auto& info: intersectionsBuffer) {
            fullTBuffer[coordinateToArrayIndex(info.imageX, info.imageY)] = info.t;
         }
         
         writeTBufferToFile(fullTBuffer, timestep, true);
      }
   }
   
   if (tt != NULL) tt->stop("Output");
   if (tt != NULL) tt->stop("Raytracing");
}

/*!\brief Computes the color for a certain intersection.
 *
 * \param body Intersected body.
 * \param Ray Ray which intersected the body.
 * \param t Distance from eye to intersection point.
 * \param n Intersection normal at the intersection point.
 *
 * \return Computed color.
 */
inline Color Raytracer::getColor(const BodyID body, const Ray& ray, real_t t, const Vec3& n) const {
   const ShadingParameters shadingParams = bodyToShadingParamsFunction_(body);
   
   const Vec3 intersectionPoint = ray.getOrigin() + ray.getDirection() * t;
   Vec3 lightDirection = lighting_.pointLightOrigin - intersectionPoint;
   lightDirection = lightDirection.getNormalized();
   
   real_t lambertian = std::max(real_t(0), lightDirection * n);
   
   real_t specular = real_t(0);
   
   if (lambertian > 0) {
      // Blinn-Phong
      Vec3 viewDirection = -ray.getDirection();
      Vec3 halfDirection = (lightDirection + viewDirection).getNormalized();
      real_t specularAngle = std::max(halfDirection * n, real_t(0));
      specular = real_c(pow(specularAngle, shadingParams.shininess));
   }
   
   Color color = lighting_.ambientColor.mulComponentWise(shadingParams.ambientColor)
      + lighting_.diffuseColor.mulComponentWise(shadingParams.diffuseColor)*lambertian
      + lighting_.specularColor.mulComponentWise(shadingParams.specularColor)*specular;
   
   // Capping of color channels to 1.
   // Capping instead of scaling will make specular highlights stronger.
   color.clamp();

   return color;
}
}
}
}<|MERGE_RESOLUTION|>--- conflicted
+++ resolved
@@ -119,11 +119,7 @@
    std::function<ShadingParameters (const BodyID)> bodyToShadingParamsFunction_; /*!< Function which returns a 
                                                                                   * ShadingParameters struct
                                                                                   * given the specified body. */
-<<<<<<< HEAD
    Algorithm raytracingAlgorithm_;    //!< Algorithm to use while intersection testing.
-=======
-   ReductionMethod reductionMethod_; //!< Reduction method used for assembling the image from all processes.
->>>>>>> 37c28166
    //@}
    
    /*!\name Member variables for raytracing geometry */
@@ -169,13 +165,8 @@
    inline void setImageOutputEnabled(const bool enabled);
    inline void setLocalImageOutputEnabled(const bool enabled);
    inline void setImageOutputDirectory(const std::string& path);
-<<<<<<< HEAD
    inline void setFilenameTimestepWidth(uint8_t width);
    inline void setRaytracingAlgorithm(Algorithm algorithm);
-=======
-   inline void setFilenameTimestepWidth(int8_t width);
-   inline void setReductionMethod(ReductionMethod reductionMethod);
->>>>>>> 37c28166
    //@}
    
    /*!\name Functions */
@@ -383,7 +374,6 @@
    filenameTimestepWidth_ = width;
 }
 
-<<<<<<< HEAD
 /*!\brief Set the algorithm to use while ray tracing.
  * \param algorithm One of RAYTRACE_HASHGRIDS, RAYTRACE_NAIVE, RAYTRACE_COMPARE_BOTH.
  */
@@ -391,12 +381,6 @@
    raytracingAlgorithm_ = algorithm;
 }
    
-=======
-inline void Raytracer::setReductionMethod(ReductionMethod reductionMethod) {
-   reductionMethod_ = reductionMethod;
-}
-
->>>>>>> 37c28166
 /*!\brief Checks if a plane should get rendered.
  * \param plane Plane to check for visibility.
  * \param ray Ray which is intersected with plane.
@@ -517,18 +501,12 @@
 template <typename BodyTypeTuple>
 void Raytracer::generateImage(const size_t timestep, WcTimingTree* tt) {
    if (tt != NULL) tt->start("Raytracing");
-<<<<<<< HEAD
-=======
-   if (tt != NULL) tt->start("Init");
-
->>>>>>> 37c28166
    real_t inf = std::numeric_limits<real_t>::max();
    
    std::vector<real_t> tBuffer(pixelsVertical_ * pixelsHorizontal_, inf);
    std::vector<Color> imageBuffer(pixelsVertical_ * pixelsHorizontal_);
    std::vector<BodyIntersectionInfo> intersections; // contains for each pixel information about an intersection, if existent
    
-<<<<<<< HEAD
    if (raytracingAlgorithm_ == RAYTRACE_HASHGRIDS || raytracingAlgorithm_ == RAYTRACE_COMPARE_BOTH) {
       if (tt != NULL) tt->start("HashGrids Update");
       for (auto blockIt = forest_->begin(); blockIt != forest_->end(); ++blockIt) {
@@ -537,10 +515,6 @@
       }
       if (tt != NULL) tt->stop("HashGrids Update");
    }
-=======
-   std::vector<BodyIntersectionInfo> intersectionsBuffer(pixelsVertical_ * pixelsHorizontal_);
-
->>>>>>> 37c28166
    
    real_t t, t_closest;
    Vec3 n;
@@ -548,7 +522,6 @@
    BodyID body_closest = NULL;
    Ray ray(cameraPosition_, Vec3(1,0,0));
    IntersectsFunctor func(ray, t, n);
-<<<<<<< HEAD
    bool isErrorneousPixel = false;
    uint_t pixelErrors = 0;
 #if defined(RAYTRACER_VERBOSE_COMPARISONS)
@@ -556,10 +529,6 @@
    std::unordered_set<BodyID> correctBodyIDs;
 #endif
    
-=======
-   if (tt != NULL) tt->stop("Init");
-
->>>>>>> 37c28166
    if (tt != NULL) tt->start("Intersection Testing");
    for (size_t x = 0; x < pixelsHorizontal_; x++) {
       for (size_t y = 0; y < pixelsVertical_; y++) {
@@ -621,7 +590,6 @@
       }
    }
    if (tt != NULL) tt->stop("Intersection Testing");
-<<<<<<< HEAD
 
    if (raytracingAlgorithm_ == RAYTRACE_COMPARE_BOTH && pixelErrors > 0) {
       WALBERLA_LOG_WARNING(pixelErrors << " pixel errors found!");
@@ -685,16 +653,6 @@
          
          gatheredIntersectionCount++;
       }
-=======
-   
-   switch(reductionMethod_) {
-      case MPI_REDUCE:
-         syncImageUsingMPIReduce(intersectionsBuffer, tt);
-         break;
-      case MPI_GATHER:
-         syncImageUsingMPIGather(intersections, intersectionsBuffer, tt);
-         break;
->>>>>>> 37c28166
    }
    
    if (tt != NULL) tt->start("Output");
